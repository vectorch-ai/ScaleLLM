--- conflicted
+++ resolved
@@ -8,15 +8,13 @@
               torch::Tensor weight,
               float epsilon);
 
-<<<<<<< HEAD
-=======
+
 void rms_norm_residual(torch::Tensor& out,
                        torch::Tensor& residual,
                        torch::Tensor input,
                        torch::Tensor weight,
                        float epsilon);
 
->>>>>>> dff774e6
 void layer_norm(torch::Tensor& out,
                 torch::Tensor input,
                 torch::Tensor weight,

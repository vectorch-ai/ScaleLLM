--- conflicted
+++ resolved
@@ -7,13 +7,9 @@
     attention.kernel
   HDRS
     attention_cpu.h
-<<<<<<< HEAD
     ptx.cuh 
     fast_cast.cuh
     online_softmax.cuh
-    attention_traits_sm80.h
-=======
->>>>>>> b78389ca
     attention_kernel_sm80.cuh
   SRCS 
     # attention.cu
@@ -44,11 +40,8 @@
     nvbench::nvbench
     nvbench::main
     :attention.kernel
-<<<<<<< HEAD
   COPTS
     -lineinfo 
-=======
->>>>>>> b78389ca
 )
 
 add_subdirectory(flash_attn)
